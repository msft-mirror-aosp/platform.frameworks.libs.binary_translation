--- conflicted
+++ resolved
@@ -153,30 +153,16 @@
     int arg_no_;
   };
 
-<<<<<<< HEAD
-  class XMMRegister {
-   public:
-    constexpr XMMRegister(int arg_no) : arg_no_(arg_no) {}
-=======
   template <int kBits>
   class SIMDRegister {
    public:
     friend class SIMDRegister<384 - kBits>;
     constexpr SIMDRegister(int arg_no) : arg_no_(arg_no) {}
->>>>>>> 29e494e6
     int arg_no() const {
       CHECK_NE(arg_no_, kNoRegister);
       return arg_no_;
     }
 
-<<<<<<< HEAD
-    constexpr bool operator==(const XMMRegister& other) const { return arg_no() == other.arg_no(); }
-    constexpr bool operator!=(const XMMRegister& other) const { return arg_no() != other.arg_no(); }
-
-    template <typename MacroAssembler>
-    friend const std::string ToGasArgument(const XMMRegister& reg, MacroAssembler*) {
-      return '%' + std::to_string(reg.arg_no());
-=======
     constexpr bool operator==(const SIMDRegister& other) const {
       return arg_no() == other.arg_no();
     }
@@ -202,7 +188,6 @@
       } else {
         static_assert(kDependentValueFalse<kBits>);
       }
->>>>>>> 29e494e6
     }
 
    private:
@@ -213,6 +198,9 @@
     static constexpr int kNoRegister = -1;
     int arg_no_;
   };
+
+  using XMMRegister = SIMDRegister<128>;
+  using YMMRegister = SIMDRegister<256>;
 
   struct Operand {
     Register base = Register{Register::kNoRegister};
@@ -284,6 +272,7 @@
   Register gpr_macroassembler_scratch2{Register::kNoRegister};
 
   bool need_avx = false;
+  bool need_avx2 = false;
   bool need_bmi = false;
   bool need_bmi2 = false;
   bool need_fma = false;
@@ -461,6 +450,11 @@
   void SetRequiredFeatureAVX() {
     need_avx = true;
     SetRequiredFeatureSSE4_2();
+  }
+
+  void SetRequiredFeatureAVX2() {
+    need_avx2 = true;
+    SetRequiredFeatureAVX();
   }
 
   void SetRequiredFeatureBMI() {
