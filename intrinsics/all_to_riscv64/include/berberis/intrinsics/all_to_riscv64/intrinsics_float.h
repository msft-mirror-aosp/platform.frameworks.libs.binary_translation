--- conflicted
+++ resolved
@@ -146,16 +146,6 @@
   return result;
 }
 
-<<<<<<< HEAD
-inline Float32 FPRound(const Float32& value, uint32_t /*round_control*/) {
-  LOG_ALWAYS_FATAL("Unimplemented for riscv!");
-  return value;
-}
-
-inline Float64 FPRound(const Float64& value, uint32_t /*round_control*/) {
-  LOG_ALWAYS_FATAL("Unimplemented for riscv!");
-  return value;
-=======
 inline Float32 FPRound(const Float32& value, uint32_t round_control) {
   // RISC-V doesn't have any instructions that can be used used to implement FPRound efficiently
   // because conversion to integer returns an actual int (int32_t or int64_t) and that fails for
@@ -309,8 +299,9 @@
   // Pick sign from original value. This is needed for -0 corner cases and ties away.
   asm("fsgnj.d %0, %1, %2" : "=f"(result.value_) : "f"(result.value_), "f"(value.value_));
   return result;
->>>>>>> d0f5329e
-}
+}
+
+#undef ROUND_FLOAT
 
 }  // namespace berberis::intrinsics
 
