--- conflicted
+++ resolved
@@ -20,16 +20,7 @@
 cc_library_headers {
     name: "libberberis_decoder_riscv64_headers",
     defaults: ["berberis_defaults_64"],
+    header_libs: ["libberberis_base_headers"],
     host_supported: true,
     export_include_dirs: ["include"],
-<<<<<<< HEAD
-}
-
-cc_test_library {
-    name: "libberberis_decoder_riscv64_host_tests",
-    defaults: ["berberis_test_library_defaults_64"],
-    header_libs: ["libberberis_decoder_riscv64_headers"],
-    srcs: ["riscv64/decoder_test.cc"],
-=======
->>>>>>> 5f67346c
 }