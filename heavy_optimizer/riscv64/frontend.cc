--- conflicted
+++ resolved
@@ -262,23 +262,15 @@
 Register HeavyOptimizerFrontend::GetReg(uint8_t reg) {
   CHECK_LT(reg, kNumGuestRegs);
   Register dst = AllocTempReg();
-<<<<<<< HEAD
   builder_.GenGet(dst, GetThreadStateRegOffset(reg));
-=======
-  builder_.GenGetOffset(dst, GetThreadStateRegOffset(reg));
->>>>>>> 87ada30f
   return dst;
 }
 
 void HeavyOptimizerFrontend::SetReg(uint8_t reg, Register value) {
   CHECK_LT(reg, kNumGuestRegs);
-<<<<<<< HEAD
   if (success()) {
     builder_.GenPut(GetThreadStateRegOffset(reg), value);
   }
-=======
-  builder_.GenPutOffset(GetThreadStateRegOffset(reg), value);
->>>>>>> 87ada30f
 }
 
 FpRegister HeavyOptimizerFrontend::GetFpReg(uint8_t reg) {
@@ -614,7 +606,23 @@
                                    int16_t offset,
                                    Register data) {
   int32_t sx_offset{offset};
-  StoreWithoutRecovery(operand_type, arg, sx_offset, data);
+  switch (operand_type) {
+    case Decoder::StoreOperandType::k8bit:
+      Gen<x86_64::MovbMemBaseDispReg>(arg, sx_offset, data);
+      break;
+    case Decoder::StoreOperandType::k16bit:
+      Gen<x86_64::MovwMemBaseDispReg>(arg, sx_offset, data);
+      break;
+    case Decoder::StoreOperandType::k32bit:
+      Gen<x86_64::MovlMemBaseDispReg>(arg, sx_offset, data);
+      break;
+    case Decoder::StoreOperandType::k64bit:
+      Gen<x86_64::MovqMemBaseDispReg>(arg, sx_offset, data);
+      break;
+    default:
+      return Unimplemented();
+  }
+
   GenRecoveryBlockForLastInsn();
 }
 
@@ -622,7 +630,34 @@
                                       Register arg,
                                       int16_t offset) {
   int32_t sx_offset{offset};
-  auto res = LoadWithoutRecovery(operand_type, arg, sx_offset);
+  auto res = AllocTempReg();
+  switch (operand_type) {
+    case Decoder::LoadOperandType::k8bitUnsigned:
+      Gen<x86_64::MovzxblRegMemBaseDisp>(res, arg, sx_offset);
+      break;
+    case Decoder::LoadOperandType::k16bitUnsigned:
+      Gen<x86_64::MovzxwlRegMemBaseDisp>(res, arg, sx_offset);
+      break;
+    case Decoder::LoadOperandType::k32bitUnsigned:
+      Gen<x86_64::MovlRegMemBaseDisp>(res, arg, sx_offset);
+      break;
+    case Decoder::LoadOperandType::k64bit:
+      Gen<x86_64::MovqRegMemBaseDisp>(res, arg, sx_offset);
+      break;
+    case Decoder::LoadOperandType::k8bitSigned:
+      Gen<x86_64::MovsxbqRegMemBaseDisp>(res, arg, sx_offset);
+      break;
+    case Decoder::LoadOperandType::k16bitSigned:
+      Gen<x86_64::MovsxwqRegMemBaseDisp>(res, arg, sx_offset);
+      break;
+    case Decoder::LoadOperandType::k32bitSigned:
+      Gen<x86_64::MovsxlqRegMemBaseDisp>(res, arg, sx_offset);
+      break;
+    default:
+      Unimplemented();
+      return {};
+  }
+
   GenRecoveryBlockForLastInsn();
   return res;
 }
@@ -797,11 +832,7 @@
       Unimplemented();
       return {};
   }
-<<<<<<< HEAD
-  return res;
-=======
-  return arg;
->>>>>>> 87ada30f
+  return res;
 }
 
 Register HeavyOptimizerFrontend::UpdateCsr(Decoder::CsrImmOpcode opcode,
@@ -889,20 +920,11 @@
                           {x86_64::kMachineRegRBP, x86_64::CallImm::kIntRegType},
                       }});
 
-<<<<<<< HEAD
   // Load reservation value and store it in CPUState.
   auto reservation = AllocTempReg();
   Gen<x86_64::MovqRegMemBaseDisp>(reservation, aligned_addr, 0);
   int32_t value_offset = GetThreadStateReservationValueOffset();
   Gen<x86_64::MovqMemBaseDispReg>(x86_64::kMachineRegRBP, value_offset, reservation);
-=======
-  // Load monitor value and store it in CPUState.
-  auto monitor = AllocTempSimdReg();
-  MachineReg reservation_reg = monitor.machine_reg();
-  Gen<x86_64::MovqRegMemBaseDisp>(reservation_reg, aligned_addr, 0);
-  int32_t value_offset = GetThreadStateReservationValueOffset();
-  Gen<x86_64::MovqMemBaseDispReg>(x86_64::kMachineRegRBP, value_offset, reservation_reg);
->>>>>>> 87ada30f
 }
 
 Register HeavyOptimizerFrontend::MemoryRegionReservationExchange(Register aligned_addr,
