--- conflicted
+++ resolved
@@ -25,10 +25,7 @@
 #include "berberis/base/config.h"
 #include "berberis/guest_state/guest_state_arch.h"
 #include "berberis/guest_state/guest_state_opaque.h"
-<<<<<<< HEAD
 #include "berberis/runtime_primitives/memory_region_reservation.h"
-=======
->>>>>>> 9e92370d
 #include "berberis/runtime_primitives/platform.h"
 
 namespace berberis {
@@ -607,9 +604,6 @@
                                    int16_t offset,
                                    Register data) {
   int32_t sx_offset{offset};
-<<<<<<< HEAD
-  StoreWithoutRecovery(operand_type, arg, sx_offset, data);
-=======
   switch (operand_type) {
     case Decoder::StoreOperandType::k8bit:
       Gen<x86_64::MovbMemBaseDispReg>(arg, sx_offset, data);
@@ -627,7 +621,6 @@
       return Unimplemented();
   }
 
->>>>>>> 9e92370d
   GenRecoveryBlockForLastInsn();
 }
 
@@ -635,9 +628,6 @@
                                       Register arg,
                                       int16_t offset) {
   int32_t sx_offset{offset};
-<<<<<<< HEAD
-  auto res = LoadWithoutRecovery(operand_type, arg, sx_offset);
-=======
   auto res = AllocTempReg();
   switch (operand_type) {
     case Decoder::LoadOperandType::k8bitUnsigned:
@@ -666,7 +656,6 @@
       return {};
   }
 
->>>>>>> 9e92370d
   GenRecoveryBlockForLastInsn();
   return res;
 }
