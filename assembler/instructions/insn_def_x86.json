--- conflicted
+++ resolved
@@ -75,23 +75,23 @@
     },
     {
       "encodings": {
+        "Adcl": { "opcode": "11", "type": "reg_to_rm" },
+        "Sbbl": { "opcode": "19", "type": "reg_to_rm" }
+      },
+      "args": [
+        { "class": "GeneralReg32/Mem32", "usage": "use_def" },
+        { "class": "GeneralReg32", "usage": "use" },
+        { "class": "FLAGS", "usage": "use_def" }
+      ]
+    },
+    {
+      "encodings": {
         "Adcl": { "opcodes": [ "81", "2" ] },
         "Sbbl": { "opcodes": [ "81", "3" ] }
       },
       "args": [
         { "class": "GeneralReg32/Mem32", "usage": "use_def" },
         { "class": "Imm32" },
-        { "class": "FLAGS", "usage": "use_def" }
-      ]
-    },
-    {
-      "encodings": {
-        "Adcl": { "opcode": "11", "type": "reg_to_rm" },
-        "Sbbl": { "opcode": "19", "type": "reg_to_rm" }
-      },
-      "args": [
-        { "class": "GeneralReg32/Mem32", "usage": "use_def" },
-        { "class": "GeneralReg32", "usage": "use" },
         { "class": "FLAGS", "usage": "use_def" }
       ]
     },
@@ -132,23 +132,23 @@
     },
     {
       "encodings": {
+        "Adcw": { "opcodes": [ "66", "11" ], "type": "reg_to_rm" },
+        "Sbbw": { "opcodes": [ "66", "19" ], "type": "reg_to_rm" }
+      },
+      "args": [
+        { "class": "GeneralReg16/Mem16", "usage": "use_def" },
+        { "class": "GeneralReg16", "usage": "use" },
+        { "class": "FLAGS", "usage": "use_def" }
+      ]
+    },
+    {
+      "encodings": {
         "Adcw": { "opcodes": [ "66", "81", "2" ] },
         "Sbbw": { "opcodes": [ "66", "81", "3" ] }
       },
       "args": [
         { "class": "GeneralReg16/Mem16", "usage": "use_def" },
         { "class": "Imm16" },
-        { "class": "FLAGS", "usage": "use_def" }
-      ]
-    },
-    {
-      "encodings": {
-        "Adcw": { "opcodes": [ "66", "11" ], "type": "reg_to_rm" },
-        "Sbbw": { "opcodes": [ "66", "19" ], "type": "reg_to_rm" }
-      },
-      "args": [
-        { "class": "GeneralReg16/Mem16", "usage": "use_def" },
-        { "class": "GeneralReg16", "usage": "use" },
         { "class": "FLAGS", "usage": "use_def" }
       ]
     },
@@ -736,23 +736,23 @@
     },
     {
       "encodings": {
+        "Cmpb": { "opcode": "38", "type": "reg_to_rm" },
+        "Testb": { "opcode": "84", "type": "reg_to_rm" }
+      },
+      "args": [
+        { "class": "GeneralReg8/Mem8", "usage": "use" },
+        { "class": "GeneralReg8", "usage": "use" },
+        { "class": "FLAGS", "usage": "def" }
+      ]
+    },
+    {
+      "encodings": {
         "Cmpb": { "opcodes": [ "80", "7" ] },
         "Testb": { "opcodes": [ "F6", "0" ] }
       },
       "args": [
         { "class": "GeneralReg8/Mem8", "usage": "use" },
         { "class": "Imm8" },
-        { "class": "FLAGS", "usage": "def" }
-      ]
-    },
-    {
-      "encodings": {
-        "Cmpb": { "opcode": "38", "type": "reg_to_rm" },
-        "Testb": { "opcode": "84", "type": "reg_to_rm" }
-      },
-      "args": [
-        { "class": "GeneralReg8/Mem8", "usage": "use" },
-        { "class": "GeneralReg8", "usage": "use" },
         { "class": "FLAGS", "usage": "def" }
       ]
     },
@@ -1251,8 +1251,8 @@
         "Int3": { "opcode": "CC" },
         "Lfence": { "opcodes": [ "0F", "AE", "E8" ] },
         "Mfence": { "opcodes": [ "0F", "AE", "F0" ] },
+        "Nop": { "opcode": "90" },
         "Sfence": { "opcodes": [ "0F", "AE", "F8" ] },
-        "Nop": { "opcode": "90" },
         "UD2": { "opcodes": [ "0F", "0B" ] },
         "Wait": { "opcode": "9B" }
       },
@@ -1610,17 +1610,17 @@
       ]
     },
     {
+      "encodings": {
+        "Jmp": { "opcodes": [ "FF", "4" ] }
+      },
+      "args": [
+        { "class": "GeneralReg", "usage": "use" }
+      ]
+    },
+    {
       "stems": [ "Jmp" ],
       "args": [
         { "class": "Label" }
-      ]
-    },
-    {
-      "encodings": {
-        "Jmp": { "opcodes": [ "FF", "4" ] }
-      },
-      "args": [
-        { "class": "GeneralReg", "usage": "use" }
       ]
     },
     {
@@ -1682,6 +1682,39 @@
         { "class": "Mem16", "usage": "use_def" },
         { "class": "GeneralReg16", "usage": "use" },
         { "class": "FLAGS", "usage": "def" }
+      ]
+    },
+    {
+      "encodings": {
+        "Lock Xaddb": { "opcodes": [ "F0", "0F", "C0" ], "type": "reg_to_rm" },
+        "Xaddb": { "opcodes": [ "0F", "C0" ], "type": "reg_to_rm" }
+      },
+      "args": [
+        { "class": "Mem8", "usage": "use_def" },
+        { "class": "GeneralReg8", "usage": "use_def" },
+        { "class": "FLAGS", "usage": "use_def" }
+      ]
+    },
+    {
+      "encodings": {
+        "Lock Xaddl": { "opcodes": [ "F0", "0F", "C1" ], "type": "reg_to_rm" },
+        "Xaddl": { "opcodes": [ "0F", "C1" ], "type": "reg_to_rm" }
+      },
+      "args": [
+        { "class": "Mem32", "usage": "use_def" },
+        { "class": "GeneralReg32", "usage": "use_def" },
+        { "class": "FLAGS", "usage": "use_def" }
+      ]
+    },
+    {
+      "encodings": {
+        "Lock Xaddw": { "opcodes": [ "F0", "66", "0F", "C1" ], "type": "reg_to_rm" },
+        "Xaddw": { "opcodes": [ "66", "0F", "C1" ], "type": "reg_to_rm" }
+      },
+      "args": [
+        { "class": "Mem16", "usage": "use_def" },
+        { "class": "GeneralReg16", "usage": "use_def" },
+        { "class": "FLAGS", "usage": "use_def" }
       ]
     },
     {
@@ -1836,20 +1869,20 @@
     },
     {
       "encodings": {
+        "Movl": { "opcode": "B8" }
+      },
+      "args": [
+        { "class": "GeneralReg32", "usage": "def" },
+        { "class": "Imm32" }
+      ]
+    },
+    {
+      "encodings": {
         "Movl": { "opcode": "8B" }
       },
       "args": [
         { "class": "GeneralReg32", "usage": "def" },
         { "class": "Mem32", "usage": "use" }
-      ]
-    },
-    {
-      "encodings": {
-        "Movl": { "opcode": "B8" }
-      },
-      "args": [
-        { "class": "GeneralReg32", "usage": "def" },
-        { "class": "Imm32" }
       ]
     },
     {
@@ -2547,6 +2580,112 @@
     },
     {
       "encodings": {
+        "Vaddpd": { "feature": "AVX", "opcodes": [ "C4", "01", "05", "58" ], "type": "optimizable_using_commutation" },
+        "Vaddps": { "feature": "AVX", "opcodes": [ "C4", "01", "04", "58" ], "type": "optimizable_using_commutation" },
+        "Vandpd": { "feature": "AVX", "opcodes": [ "C4", "01", "05", "54" ], "type": "optimizable_using_commutation" },
+        "Vandps": { "feature": "AVX", "opcodes": [ "C4", "01", "04", "54" ], "type": "optimizable_using_commutation" },
+        "Vcmpeqpd": { "feature": "AVX", "opcodes": [ "C4", "01", "05", "C2", "00" ], "type": "optimizable_using_commutation" },
+        "Vcmpeqps": { "feature": "AVX", "opcodes": [ "C4", "01", "04", "C2", "00" ], "type": "optimizable_using_commutation" },
+        "Vcmplepd": { "feature": "AVX", "opcodes": [ "C4", "01", "05", "C2", "02" ], "type": "vex_rm_to_reg" },
+        "Vcmpleps": { "feature": "AVX", "opcodes": [ "C4", "01", "04", "C2", "02" ], "type": "vex_rm_to_reg" },
+        "Vcmpltpd": { "feature": "AVX", "opcodes": [ "C4", "01", "05", "C2", "01" ], "type": "vex_rm_to_reg" },
+        "Vcmpltps": { "feature": "AVX", "opcodes": [ "C4", "01", "04", "C2", "01" ], "type": "vex_rm_to_reg" },
+        "Vcmpneqpd": { "feature": "AVX", "opcodes": [ "C4", "01", "05", "C2", "04" ], "type": "optimizable_using_commutation" },
+        "Vcmpneqps": { "feature": "AVX", "opcodes": [ "C4", "01", "04", "C2", "04" ], "type": "optimizable_using_commutation" },
+        "Vcmpnlepd": { "feature": "AVX", "opcodes": [ "C4", "01", "05", "C2", "06" ], "type": "vex_rm_to_reg" },
+        "Vcmpnleps": { "feature": "AVX", "opcodes": [ "C4", "01", "04", "C2", "06" ], "type": "vex_rm_to_reg" },
+        "Vcmpnltpd": { "feature": "AVX", "opcodes": [ "C4", "01", "05", "C2", "05" ], "type": "vex_rm_to_reg" },
+        "Vcmpnltps": { "feature": "AVX", "opcodes": [ "C4", "01", "04", "C2", "05" ], "type": "vex_rm_to_reg" },
+        "Vcmpordpd": { "feature": "AVX", "opcodes": [ "C4", "01", "05", "C2", "07" ], "type": "optimizable_using_commutation" },
+        "Vcmpordps": { "feature": "AVX", "opcodes": [ "C4", "01", "04", "C2", "07" ], "type": "optimizable_using_commutation" },
+        "Vcmpunordpd": { "feature": "AVX", "opcodes": [ "C4", "01", "05", "C2", "03" ], "type": "optimizable_using_commutation" },
+        "Vcmpunordps": { "feature": "AVX", "opcodes": [ "C4", "01", "04", "C2", "03" ], "type": "optimizable_using_commutation" },
+        "Vdivpd": { "feature": "AVX", "opcodes": [ "C4", "01", "05", "5E" ], "type": "vex_rm_to_reg" },
+        "Vdivps": { "feature": "AVX", "opcodes": [ "C4", "01", "04", "5E" ], "type": "vex_rm_to_reg" },
+        "Vhaddpd": { "feature": "AVX", "opcodes": [ "C4", "01", "05", "7C" ], "type": "vex_rm_to_reg" },
+        "Vhaddps": { "feature": "AVX", "opcodes": [ "C4", "01", "07", "7C" ], "type": "vex_rm_to_reg" },
+        "Vmaxpd": { "feature": "AVX", "opcodes": [ "C4", "01", "05", "5F" ], "type": "vex_rm_to_reg" },
+        "Vmaxps": { "feature": "AVX", "opcodes": [ "C4", "01", "04", "5F" ], "type": "vex_rm_to_reg" },
+        "Vminpd": { "feature": "AVX", "opcodes": [ "C4", "01", "05", "5D" ], "type": "vex_rm_to_reg" },
+        "Vminps": { "feature": "AVX", "opcodes": [ "C4", "01", "04", "5D" ], "type": "vex_rm_to_reg" },
+        "Vmulpd": { "feature": "AVX", "opcodes": [ "C4", "01", "05", "59" ], "type": "optimizable_using_commutation" },
+        "Vmulps": { "feature": "AVX", "opcodes": [ "C4", "01", "04", "59" ], "type": "optimizable_using_commutation" },
+        "Vorpd": { "feature": "AVX", "opcodes": [ "C4", "01", "05", "56" ], "type": "optimizable_using_commutation" },
+        "Vorps": { "feature": "AVX", "opcodes": [ "C4", "01", "04", "56" ], "type": "optimizable_using_commutation" },
+        "Vpackssdw": { "feature": "AVX2", "opcodes": [ "C4", "01", "05", "6B" ], "type": "vex_rm_to_reg" },
+        "Vpacksswb": { "feature": "AVX2", "opcodes": [ "C4", "01", "05", "63" ], "type": "vex_rm_to_reg" },
+        "Vpackusdw": { "feature": "AVX2", "opcodes": [ "C4", "02", "05", "2B" ], "type": "vex_rm_to_reg" },
+        "Vpackuswb": { "feature": "AVX2", "opcodes": [ "C4", "01", "05", "67" ], "type": "vex_rm_to_reg" },
+        "Vpaddb": { "feature": "AVX2", "opcodes": [ "C4", "01", "05", "FC" ], "type": "optimizable_using_commutation" },
+        "Vpaddd": { "feature": "AVX2", "opcodes": [ "C4", "01", "05", "FE" ], "type": "optimizable_using_commutation" },
+        "Vpaddq": { "feature": "AVX2", "opcodes": [ "C4", "01", "05", "D4" ], "type": "optimizable_using_commutation" },
+        "Vpaddsb": { "feature": "AVX2", "opcodes": [ "C4", "01", "05", "EC" ], "type": "optimizable_using_commutation" },
+        "Vpaddsw": { "feature": "AVX2", "opcodes": [ "C4", "01", "05", "ED" ], "type": "optimizable_using_commutation" },
+        "Vpaddusb": { "feature": "AVX2", "opcodes": [ "C4", "01", "05", "DC" ], "type": "optimizable_using_commutation" },
+        "Vpaddusw": { "feature": "AVX2", "opcodes": [ "C4", "01", "05", "DD" ], "type": "optimizable_using_commutation" },
+        "Vpaddw": { "feature": "AVX2", "opcodes": [ "C4", "01", "05", "FD" ], "type": "optimizable_using_commutation" },
+        "Vpand": { "feature": "AVX2", "opcodes": [ "C4", "01", "05", "DB" ], "type": "optimizable_using_commutation" },
+        "Vpandn": { "feature": "AVX2", "opcodes": [ "C4", "01", "05", "DF" ], "type": "vex_rm_to_reg" },
+        "Vpavgb": { "feature": "AVX2", "opcodes": [ "C4", "01", "05", "E0" ], "type": "optimizable_using_commutation" },
+        "Vpavgw": { "feature": "AVX2", "opcodes": [ "C4", "01", "05", "E3" ], "type": "optimizable_using_commutation" },
+        "Vpcmpeqb": { "feature": "AVX2", "opcodes": [ "C4", "01", "05", "74" ], "type": "optimizable_using_commutation" },
+        "Vpcmpeqd": { "feature": "AVX2", "opcodes": [ "C4", "01", "05", "76" ], "type": "optimizable_using_commutation" },
+        "Vpcmpeqq": { "feature": "AVX2", "opcodes": [ "C4", "02", "05", "29" ], "type": "vex_rm_to_reg" },
+        "Vpcmpeqw": { "feature": "AVX2", "opcodes": [ "C4", "01", "05", "75" ], "type": "optimizable_using_commutation" },
+        "Vpcmpgtb": { "feature": "AVX2", "opcodes": [ "C4", "01", "05", "64" ], "type": "vex_rm_to_reg" },
+        "Vpcmpgtd": { "feature": "AVX2", "opcodes": [ "C4", "01", "05", "66" ], "type": "vex_rm_to_reg" },
+        "Vpcmpgtq": { "feature": "AVX2", "opcodes": [ "C4", "02", "05", "37" ], "type": "vex_rm_to_reg" },
+        "Vpcmpgtw": { "feature": "AVX2", "opcodes": [ "C4", "01", "05", "65" ], "type": "vex_rm_to_reg" },
+        "Vpmaxsb": { "feature": "AVX2", "opcodes": [ "C4", "02", "05", "3C" ], "type": "vex_rm_to_reg" },
+        "Vpmaxsd": { "feature": "AVX2", "opcodes": [ "C4", "02", "05", "3D" ], "type": "vex_rm_to_reg" },
+        "Vpmaxsw": { "feature": "AVX2", "opcodes": [ "C4", "01", "05", "EE" ], "type": "optimizable_using_commutation" },
+        "Vpmaxub": { "feature": "AVX2", "opcodes": [ "C4", "01", "05", "DE" ], "type": "optimizable_using_commutation" },
+        "Vpmaxud": { "feature": "AVX2", "opcodes": [ "C4", "02", "05", "3F" ], "type": "vex_rm_to_reg" },
+        "Vpmaxuw": { "feature": "AVX2", "opcodes": [ "C4", "02", "05", "3E" ], "type": "vex_rm_to_reg" },
+        "Vpminsb": { "feature": "AVX2", "opcodes": [ "C4", "02", "05", "38" ], "type": "vex_rm_to_reg" },
+        "Vpminsd": { "feature": "AVX2", "opcodes": [ "C4", "02", "05", "39" ], "type": "vex_rm_to_reg" },
+        "Vpminsw": { "feature": "AVX2", "opcodes": [ "C4", "01", "05", "EA" ], "type": "optimizable_using_commutation" },
+        "Vpminub": { "feature": "AVX2", "opcodes": [ "C4", "01", "05", "DA" ], "type": "optimizable_using_commutation" },
+        "Vpminud": { "feature": "AVX2", "opcodes": [ "C4", "02", "05", "3B" ], "type": "vex_rm_to_reg" },
+        "Vpminuw": { "feature": "AVX2", "opcodes": [ "C4", "02", "05", "3A" ], "type": "vex_rm_to_reg" },
+        "Vpmulhrsw": { "feature": "AVX2", "opcodes": [ "C4", "02", "05", "0B" ], "type": "vex_rm_to_reg" },
+        "Vpmulhw": { "feature": "AVX2", "opcodes": [ "C4", "01", "05", "E5" ], "type": "optimizable_using_commutation" },
+        "Vpmulld": { "feature": "AVX2", "opcodes": [ "C4", "02", "05", "40" ], "type": "vex_rm_to_reg" },
+        "Vpmullw": { "feature": "AVX2", "opcodes": [ "C4", "01", "05", "D5" ], "type": "optimizable_using_commutation" },
+        "Vpmuludq": { "feature": "AVX2", "opcodes": [ "C4", "01", "05", "F4" ], "type": "optimizable_using_commutation" },
+        "Vpor": { "feature": "AVX2", "opcodes": [ "C4", "01", "05", "EB" ], "type": "optimizable_using_commutation" },
+        "Vpsadbw": { "feature": "AVX2", "opcodes": [ "C4", "01", "05", "F6" ], "type": "optimizable_using_commutation" },
+        "Vpshufb": { "feature": "AVX2", "opcodes": [ "C4", "02", "05", "00" ], "type": "vex_rm_to_reg" },
+        "Vpsubb": { "feature": "AVX2", "opcodes": [ "C4", "01", "05", "F8" ], "type": "vex_rm_to_reg" },
+        "Vpsubd": { "feature": "AVX2", "opcodes": [ "C4", "01", "05", "FA" ], "type": "vex_rm_to_reg" },
+        "Vpsubq": { "feature": "AVX2", "opcodes": [ "C4", "01", "05", "FB" ], "type": "vex_rm_to_reg" },
+        "Vpsubsb": { "feature": "AVX2", "opcodes": [ "C4", "01", "05", "E8" ], "type": "vex_rm_to_reg" },
+        "Vpsubsw": { "feature": "AVX2", "opcodes": [ "C4", "01", "05", "E9" ], "type": "vex_rm_to_reg" },
+        "Vpsubusb": { "feature": "AVX2", "opcodes": [ "C4", "01", "05", "D8" ], "type": "vex_rm_to_reg" },
+        "Vpsubusw": { "feature": "AVX2", "opcodes": [ "C4", "01", "05", "D9" ], "type": "vex_rm_to_reg" },
+        "Vpsubw": { "feature": "AVX2", "opcodes": [ "C4", "01", "05", "F9" ], "type": "vex_rm_to_reg" },
+        "Vpunpckhbw": { "feature": "AVX2", "opcodes": [ "C4", "01", "05", "68" ], "type": "vex_rm_to_reg" },
+        "Vpunpckhdq": { "feature": "AVX2", "opcodes": [ "C4", "01", "05", "6A" ], "type": "vex_rm_to_reg" },
+        "Vpunpckhqdq": { "feature": "AVX2", "opcodes": [ "C4", "01", "05", "6D" ], "type": "vex_rm_to_reg" },
+        "Vpunpckhwd": { "feature": "AVX2", "opcodes": [ "C4", "01", "05", "69" ], "type": "vex_rm_to_reg" },
+        "Vpunpcklbw": { "feature": "AVX2", "opcodes": [ "C4", "01", "05", "60" ], "type": "vex_rm_to_reg" },
+        "Vpunpckldq": { "feature": "AVX2", "opcodes": [ "C4", "01", "05", "62" ], "type": "vex_rm_to_reg" },
+        "Vpunpcklqdq": { "feature": "AVX2", "opcodes": [ "C4", "01", "05", "6C" ], "type": "vex_rm_to_reg" },
+        "Vpunpcklwd": { "feature": "AVX2", "opcodes": [ "C4", "01", "05", "61" ], "type": "vex_rm_to_reg" },
+        "Vpxor": { "feature": "AVX2", "opcodes": [ "C4", "01", "05", "EF" ], "type": "optimizable_using_commutation" },
+        "Vsubpd": { "feature": "AVX2", "opcodes": [ "C4", "01", "05", "5C" ], "type": "vex_rm_to_reg" },
+        "Vsubps": { "feature": "AVX2", "opcodes": [ "C4", "01", "04", "5C" ], "type": "vex_rm_to_reg" },
+        "Vxorpd": { "feature": "AVX2", "opcodes": [ "C4", "01", "05", "57" ], "type": "optimizable_using_commutation" },
+        "Vxorps": { "feature": "AVX2", "opcodes": [ "C4", "01", "04", "57" ], "type": "optimizable_using_commutation" }
+      },
+      "args": [
+        { "class": "VecReg256", "usage": "def" },
+        { "class": "VecReg256", "usage": "use" },
+        { "class": "VecReg256/VecMem256", "usage": "use" }
+      ]
+    },
+    {
+      "encodings": {
         "Vaddsd": { "feature": "AVX", "opcodes": [ "C4", "01", "03", "58" ], "type": "optimizable_using_commutation" },
         "Vcmpeqsd": { "feature": "AVX", "opcodes": [ "C4", "01", "03", "C2", "00" ], "type": "optimizable_using_commutation" },
         "Vcmplesd": { "feature": "AVX", "opcodes": [ "C4", "01", "03", "C2", "02" ], "type": "vex_rm_to_reg" },
@@ -3277,8 +3416,6 @@
     },
     {
       "encodings": {
-<<<<<<< HEAD
-=======
         "Vpslld": { "feature": "AVX2", "opcodes": [ "C4", "01", "05", "72", "6" ], "type": "rm_to_vex" },
         "Vpslldq": { "feature": "AVX2", "opcodes": [ "C4", "01", "05", "73", "7" ], "type": "rm_to_vex" },
         "Vpsllq": { "feature": "AVX2", "opcodes": [ "C4", "01", "05", "73", "6" ], "type": "rm_to_vex" },
@@ -3315,7 +3452,6 @@
     },
     {
       "encodings": {
->>>>>>> 29e494e6
         "Vroundsd": { "feature": "AVX", "opcodes": [ "C4", "03", "01", "0B" ], "type": "vex_rm_to_reg" }
       },
       "args": [
@@ -3359,10 +3495,6 @@
     },
     {
       "encodings": {
-<<<<<<< HEAD
-        "Xaddb": { "opcodes": [ "0F", "C0" ], "type": "reg_to_rm" },
-        "Lock Xaddb": { "opcodes": [ "F0", "0F", "C0" ], "type": "reg_to_rm" }
-=======
         "Vshufpd": { "feature": "AVX", "opcodes": [ "C4", "01", "05", "C6" ], "type": "vex_rm_to_reg" },
         "Vshufps": { "feature": "AVX", "opcodes": [ "C4", "01", "04", "C6" ], "type": "vex_rm_to_reg" }
       },
@@ -3376,39 +3508,6 @@
     {
       "encodings": {
         "Xchgb": { "opcode": "86" }
->>>>>>> 29e494e6
-      },
-      "args": [
-        { "class": "Mem8", "usage": "use_def" },
-        { "class": "GeneralReg8", "usage": "use_def" },
-        { "class": "FLAGS", "usage": "use_def" }
-      ]
-    },
-    {
-      "encodings": {
-        "Xaddw": { "opcodes": [ "66", "0F", "C1" ], "type": "reg_to_rm" },
-        "Lock Xaddw": { "opcodes": [ "F0", "66", "0F", "C1" ], "type": "reg_to_rm" }
-      },
-      "args": [
-        { "class": "Mem16", "usage": "use_def" },
-        { "class": "GeneralReg16", "usage": "use_def" },
-        { "class": "FLAGS", "usage": "use_def" }
-      ]
-    },
-    {
-      "encodings": {
-        "Xaddl": { "opcodes": [ "0F", "C1" ], "type": "reg_to_rm" },
-        "Lock Xaddl": { "opcodes": [ "F0", "0F", "C1" ], "type": "reg_to_rm" }
-      },
-      "args": [
-        { "class": "Mem32", "usage": "use_def" },
-        { "class": "GeneralReg32", "usage": "use_def" },
-        { "class": "FLAGS", "usage": "use_def" }
-      ]
-    },
-    {
-      "encodings": {
-        "Xchgb": { "opcode": "86" }
       },
       "args": [
         { "class": "GeneralReg8", "usage": "use_def" },
@@ -3416,28 +3515,28 @@
       ]
     },
     {
+      "stems": [ "Xchgl" ],
+      "args": [
+        { "class": "GeneralReg32", "usage": "use_def" },
+        { "class": "GeneralReg32", "usage": "use_def" }
+      ]
+    },
+    {
+      "encodings": {
+        "Xchgl": { "opcode": "87" }
+      },
+      "args": [
+        { "class": "GeneralReg32", "usage": "use_def" },
+        { "class": "Mem32", "usage": "use_def" }
+      ]
+    },
+    {
       "encodings": {
         "Xchgw": { "opcodes": [ "66", "87" ] }
       },
       "args": [
         { "class": "GeneralReg16", "usage": "use_def" },
         { "class": "Mem16", "usage": "use_def" }
-      ]
-    },
-    {
-      "stems": [ "Xchgl" ],
-      "args": [
-        { "class": "GeneralReg32", "usage": "use_def" },
-        { "class": "GeneralReg32", "usage": "use_def" }
-      ]
-    },
-    {
-      "encodings": {
-        "Xchgl": { "opcode": "87" }
-      },
-      "args": [
-        { "class": "GeneralReg32", "usage": "use_def" },
-        { "class": "Mem32", "usage": "use_def" }
       ]
     }
   ]
