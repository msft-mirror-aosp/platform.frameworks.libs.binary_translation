/*
 * Copyright (C) 2023 The Android Open Source Project
 *
 * Licensed under the Apache License, Version 2.0 (the "License");
 * you may not use this file except in compliance with the License.
 * You may obtain a copy of the License at
 *
 *      http://www.apache.org/licenses/LICENSE-2.0
 *
 * Unless required by applicable law or agreed to in writing, software
 * distributed under the License is distributed on an "AS IS" BASIS,
 * WITHOUT WARRANTIES OR CONDITIONS OF ANY KIND, either express or implied.
 * See the License for the specific language governing permissions and
 * limitations under the License.
 */

#include "gtest/gtest.h"

#include <unistd.h>

#include <cstdint>
#include <initializer_list>
#include <tuple>
#include <type_traits>

#include "berberis/base/bit_util.h"
#include "berberis/guest_state/guest_addr.h"
#include "berberis/guest_state/guest_state_riscv64.h"
#include "berberis/interpreter/riscv64/interpreter.h"

namespace berberis {

namespace {

class Riscv64InterpreterTest : public ::testing::Test {
 public:
<<<<<<< HEAD
=======
  void InterpretCAddi4spn(uint16_t insn_bytes, uint64_t expected_offset) {
    auto code_start = ToGuestAddr(&insn_bytes);
    state_.cpu.insn_addr = code_start;
    SetXReg<2>(state_.cpu, 1);
    InterpretInsn(&state_);
    EXPECT_EQ(GetXReg<9>(state_.cpu), 1 + expected_offset);
  }

  void InterpretCJ(uint16_t insn_bytes, int16_t expected_offset) {
    auto code_start = ToGuestAddr(&insn_bytes);
    state_.cpu.insn_addr = code_start;
    InterpretInsn(&state_);
    EXPECT_EQ(state_.cpu.insn_addr, code_start + expected_offset);
  }

>>>>>>> 5f67346c
  void InterpretOp(uint32_t insn_bytes,
                   std::initializer_list<std::tuple<uint64_t, uint64_t, uint64_t>> args) {
    for (auto [arg1, arg2, expected_result] : args) {
      state_.cpu.insn_addr = ToGuestAddr(&insn_bytes);
      SetXReg<2>(state_.cpu, arg1);
      SetXReg<3>(state_.cpu, arg2);
      InterpretInsn(&state_);
      EXPECT_EQ(GetXReg<1>(state_.cpu), expected_result);
    }
  }

<<<<<<< HEAD
=======
  void InterpretFence(uint32_t insn_bytes) {
    state_.cpu.insn_addr = ToGuestAddr(&insn_bytes);
    InterpretInsn(&state_);
  }

  void InterpretAmo(uint32_t insn_bytes, uint64_t arg1, uint64_t arg2, uint64_t expected_result,
                    uint64_t expected_memory) {
    state_.cpu.insn_addr = ToGuestAddr(&insn_bytes);
    // Copy arg1 into store_area_
    store_area_ = arg1;
    SetXReg<2>(state_.cpu, ToGuestAddr(bit_cast<uint8_t*>(&store_area_)));
    SetXReg<3>(state_.cpu, arg2);
    InterpretInsn(&state_);
    EXPECT_EQ(GetXReg<1>(state_.cpu), expected_result);
    EXPECT_EQ(store_area_, expected_memory);
  }

  void InterpretAmo(uint32_t insn_bytes32, uint32_t insn_bytes64, uint64_t expected_memory) {
    InterpretAmo(insn_bytes32, 0xffff'eeee'dddd'ccccULL, 0xaaaa'bbbb'cccc'ddddULL,
                 0xffff'ffff'dddd'ccccULL, 0xffff'eeee'0000'0000 | uint32_t(expected_memory));
    InterpretAmo(insn_bytes64, 0xffff'eeee'dddd'ccccULL, 0xaaaa'bbbb'cccc'ddddULL,
                 0xffff'eeee'dddd'ccccULL, expected_memory);
  }

>>>>>>> 5f67346c
  void InterpretLui(uint32_t insn_bytes, uint64_t expected_result) {
    auto code_start = ToGuestAddr(&insn_bytes);
    state_.cpu.insn_addr = code_start;
    InterpretInsn(&state_);
    EXPECT_EQ(GetXReg<1>(state_.cpu), expected_result);
  }

  void InterpretAuipc(uint32_t insn_bytes, uint64_t expected_offset) {
    auto code_start = ToGuestAddr(&insn_bytes);
    state_.cpu.insn_addr = code_start;
    InterpretInsn(&state_);
    EXPECT_EQ(GetXReg<1>(state_.cpu), expected_offset + code_start);
  }

  void InterpretOpImm(uint32_t insn_bytes,
                      std::initializer_list<std::tuple<uint64_t, uint16_t, uint64_t>> args) {
    for (auto [arg1, imm, expected_result] : args) {
      CHECK_LE(imm, 63);
      uint32_t insn_bytes_with_immediate = insn_bytes | imm << 20;
      state_.cpu.insn_addr = bit_cast<GuestAddr>(&insn_bytes_with_immediate);
      SetXReg<2>(state_.cpu, arg1);
      InterpretInsn(&state_);
      EXPECT_EQ(GetXReg<1>(state_.cpu), expected_result);
    }
  }

  void InterpretLoad(uint32_t insn_bytes, uint64_t expected_result) {
    state_.cpu.insn_addr = ToGuestAddr(&insn_bytes);
    // Offset is always 8.
    SetXReg<2>(state_.cpu, ToGuestAddr(bit_cast<uint8_t*>(&kDataToLoad) - 8));
    InterpretInsn(&state_);
    EXPECT_EQ(GetXReg<1>(state_.cpu), expected_result);
  }

  void InterpretStore(uint32_t insn_bytes, uint64_t expected_result) {
    state_.cpu.insn_addr = ToGuestAddr(&insn_bytes);
    // Offset is always 8.
    SetXReg<1>(state_.cpu, ToGuestAddr(bit_cast<uint8_t*>(&store_area_) - 8));
    SetXReg<2>(state_.cpu, kDataToStore);
    store_area_ = 0;
    InterpretInsn(&state_);
    EXPECT_EQ(store_area_, expected_result);
  }

  void InterpretBranch(uint32_t insn_bytes,
                       std::initializer_list<std::tuple<uint64_t, uint64_t, int8_t>> args) {
    auto code_start = ToGuestAddr(&insn_bytes);
    for (auto [arg1, arg2, expected_offset] : args) {
      state_.cpu.insn_addr = code_start;
      SetXReg<1>(state_.cpu, arg1);
      SetXReg<2>(state_.cpu, arg2);
      InterpretInsn(&state_);
      EXPECT_EQ(state_.cpu.insn_addr, code_start + expected_offset);
    }
  }

  void InterpretJumpAndLink(uint32_t insn_bytes, int8_t expected_offset) {
    auto code_start = ToGuestAddr(&insn_bytes);
    state_.cpu.insn_addr = code_start;
    InterpretInsn(&state_);
    EXPECT_EQ(state_.cpu.insn_addr, code_start + expected_offset);
    EXPECT_EQ(GetXReg<1>(state_.cpu), code_start + 4);
  }

  void InterpretJumpAndLinkRegister(uint32_t insn_bytes, uint64_t base_disp,
                                    int64_t expected_offset) {
    auto code_start = ToGuestAddr(&insn_bytes);
    state_.cpu.insn_addr = code_start;
    SetXReg<2>(state_.cpu, code_start + base_disp);
    InterpretInsn(&state_);
    EXPECT_EQ(state_.cpu.insn_addr, code_start + expected_offset);
  }

 protected:
  static constexpr uint64_t kDataToLoad{0xffffeeeeddddccccULL};
  static constexpr uint64_t kDataToStore = kDataToLoad;
  uint64_t store_area_;
  ThreadState state_;
};

<<<<<<< HEAD
=======
TEST_F(Riscv64InterpreterTest, CAddi4spn) {
  union {
    int16_t offset;
    struct {
      uint8_t : 2;
      uint8_t i2 : 1;
      uint8_t i3 : 1;
      uint8_t i4 : 1;
      uint8_t i5 : 1;
      uint8_t i6 : 1;
      uint8_t i7 : 1;
      uint8_t i8 : 1;
      uint8_t i9 : 1;
    } i_bits;
  };
  for (offset = int16_t{4}; offset < int16_t{1024}; offset += 4) {
    union {
      int16_t parcel;
      struct {
        uint8_t low_opcode : 2;
        uint8_t rd : 3;
        uint8_t i3 : 1;
        uint8_t i2 : 1;
        uint8_t i6 : 1;
        uint8_t i7 : 1;
        uint8_t i8 : 1;
        uint8_t i9 : 1;
        uint8_t i4 : 1;
        uint8_t i5 : 1;
        uint8_t high_opcode : 3;
      };
    } o_bits = {
        .low_opcode = 0b00,
        .rd = 1,
        .i3 = i_bits.i3,
        .i2 = i_bits.i2,
        .i6 = i_bits.i6,
        .i7 = i_bits.i7,
        .i8 = i_bits.i8,
        .i9 = i_bits.i9,
        .i4 = i_bits.i4,
        .i5 = i_bits.i5,
        .high_opcode = 0b000,
    };
    InterpretCAddi4spn(o_bits.parcel, offset);
  }
}

TEST_F(Riscv64InterpreterTest, CJ) {
  union {
    int16_t offset;
    struct {
      uint8_t : 1;
      uint8_t i1 : 1;
      uint8_t i2 : 1;
      uint8_t i3 : 1;
      uint8_t i4 : 1;
      uint8_t i5 : 1;
      uint8_t i6 : 1;
      uint8_t i7 : 1;
      uint8_t i8 : 1;
      uint8_t i9 : 1;
      uint8_t i10 : 1;
      uint8_t i11 : 1;
    } i_bits;
  };
  for (offset = int16_t{-2048}; offset < int16_t{2048}; offset += 2) {
    union {
      int16_t parcel;
      struct {
        uint8_t low_opcode : 2;
        uint8_t i5 : 1;
        uint8_t i1 : 1;
        uint8_t i2 : 1;
        uint8_t i3 : 1;
        uint8_t i7 : 1;
        uint8_t i6 : 1;
        uint8_t i10 : 1;
        uint8_t i8 : 1;
        uint8_t i9 : 1;
        uint8_t i4 : 1;
        uint8_t i11 : 1;
        uint8_t high_opcode : 3;
      };
    } o_bits = {
        .low_opcode = 0b01,
        .i5 = i_bits.i5,
        .i1 = i_bits.i1,
        .i2 = i_bits.i2,
        .i3 = i_bits.i3,
        .i7 = i_bits.i7,
        .i6 = i_bits.i6,
        .i10 = i_bits.i10,
        .i8 = i_bits.i8,
        .i9 = i_bits.i9,
        .i4 = i_bits.i4,
        .i11 = i_bits.i11,
        .high_opcode = 0b101,
    };
    InterpretCJ(o_bits.parcel, offset);
  }
}

TEST_F(Riscv64InterpreterTest, FenceInstructions) {
  // Fence
  InterpretFence(0x0ff0000f);
  // FenceTso
  InterpretFence(0x8330000f);
  // FenceI
  InterpretFence(0x0000100f);
}

>>>>>>> 5f67346c
TEST_F(Riscv64InterpreterTest, OpInstructions) {
  // Add
  InterpretOp(0x003100b3, {{19, 23, 42}});
  // Sub
  InterpretOp(0x403100b3, {{42, 23, 19}});
  // And
  InterpretOp(0x003170b3, {{0b0101, 0b0011, 0b0001}});
  // Or
  InterpretOp(0x003160b3, {{0b0101, 0b0011, 0b0111}});
  // Xor
  InterpretOp(0x003140b3, {{0b0101, 0b0011, 0b0110}});
  // Sll
  InterpretOp(0x003110b3, {{0b1010, 3, 0b1010'000}});
  // Srl
  InterpretOp(0x003150b3, {{0xf000'0000'0000'0000ULL, 12, 0x000f'0000'0000'0000ULL}});
  // Sra
  InterpretOp(0x403150b3, {{0xf000'0000'0000'0000ULL, 12, 0xffff'0000'0000'0000ULL}});
  // Slt
  InterpretOp(0x003120b3, {
                              {19, 23, 1},
                              {23, 19, 0},
                              {~0ULL, 0, 1},
                          });
  // Sltu
  InterpretOp(0x003130b3, {
                              {19, 23, 1},
                              {23, 19, 0},
                              {~0ULL, 0, 0},
                          });

  // Mul
  InterpretOp(0x023100b3, {{0x9999'9999'9999'9999, 0x9999'9999'9999'9999, 0x0a3d'70a3'd70a'3d71}});
  // Mulh
  InterpretOp(0x23110b3, {{0x9999'9999'9999'9999, 0x9999'9999'9999'9999, 0x28f5'c28f'5c28'f5c3}});
  // Mulhsu
  InterpretOp(0x23120b3, {{0x9999'9999'9999'9999, 0x9999'9999'9999'9999, 0xc28f'5c28'f5c2'8f5c}});
  // Mulhu
  InterpretOp(0x23130b3, {{0x9999'9999'9999'9999, 0x9999'9999'9999'9999, 0x5c28'f5c2'8f5c'28f5}});
  // Div
  InterpretOp(0x23140b3, {{0x9999'9999'9999'9999, 0x3333, 0xfffd'fffd'fffd'fffe}});
  // Div
  InterpretOp(0x23150b3, {{0x9999'9999'9999'9999, 0x3333, 0x0003'0003'0003'0003}});
  // Rem
  InterpretOp(0x23160b3, {{0x9999'9999'9999'9999, 0x3333, 0xffff'ffff'ffff'ffff}});
  // Remu
  InterpretOp(0x23170b3, {{0x9999'9999'9999'9999, 0x3333, 0}});
}

TEST_F(Riscv64InterpreterTest, Op32Instructions) {
  // Addw
  InterpretOp(0x003100bb, {{19, 23, 42}});
  // Subw
  InterpretOp(0x403100bb, {{42, 23, 19}});
  // Sllw
  InterpretOp(0x003110bb, {{0b1010, 3, 0b1010'000}});
  // Srlw
  InterpretOp(0x003150bb, {{0x0000'0000'f000'0000ULL, 12, 0x0000'0000'000f'0000ULL}});
  // Sraw
  InterpretOp(0x403150bb, {{0x0000'0000'f000'0000ULL, 12, 0xffff'ffff'ffff'0000ULL}});
  // Mulw
  InterpretOp(0x023100bb, {{0x9999'9999'9999'9999, 0x9999'9999'9999'9999, 0xffff'ffff'd70a'3d71}});
  // Divw
  InterpretOp(0x23140bb, {{0x9999'9999'9999'9999, 0x3333, 0xffff'ffff'fffd'fffe}});
  // Divuw
  InterpretOp(0x23150bb, {{0x9999'9999'9999'9999, 0x3333, 0x0000'0000'0003'0003}});
  // Remw
  InterpretOp(0x23160bb, {{0x9999'9999'9999'9999, 0x3333, 0xffff'ffff'ffff'ffff}});
  // Remuw
  InterpretOp(0x23170bb, {{0x9999'9999'9999'9999, 0x3333, 0}});
}

TEST_F(Riscv64InterpreterTest, UpperImmArgs) {
  // Lui
  InterpretLui(0xfedcb0b7, 0xffff'ffff'fedc'b000);
  // Auipc
  InterpretAuipc(0xfedcb097, 0xffff'ffff'fedc'b000);
}

TEST_F(Riscv64InterpreterTest, OpImmInstructions) {
  // Addi
  InterpretOpImm(0x00010093, {{19, 23, 42}});
  // Slli
  InterpretOpImm(0x00011093, {{0b1010, 3, 0b1010'000}});
  // Slti
  InterpretOpImm(0x00012093, {
                                 {19, 23, 1},
                                 {23, 19, 0},
                                 {~0ULL, 0, 1},
                             });
  // Sltiu
  InterpretOpImm(0x00013093, {
                                 {19, 23, 1},
                                 {23, 19, 0},
                                 {~0ULL, 0, 0},
                             });
  // Xori
  InterpretOpImm(0x00014093, {{0b0101, 0b0011, 0b0110}});
  // Srli
  InterpretOpImm(0x00015093, {{0xf000'0000'0000'0000ULL, 12, 0x000f'0000'0000'0000ULL}});
  // Srai
  InterpretOpImm(0x40015093, {{0xf000'0000'0000'0000ULL, 12, 0xffff'0000'0000'0000ULL}});
  // Ori
  InterpretOpImm(0x00016093, {{0b0101, 0b0011, 0b0111}});
  // Andi
  InterpretOpImm(0x00017093, {{0b0101, 0b0011, 0b0001}});
}

TEST_F(Riscv64InterpreterTest, OpImm32Instructions) {
  // Addiw
  InterpretOpImm(0x0001009b, {{19, 23, 42}});
  // Slliw
  InterpretOpImm(0x0001109b, {{0b1010, 3, 0b1010'000}});
  // Srliw
  InterpretOpImm(0x0001509b, {{0x0000'0000'f000'0000ULL, 12, 0x0000'0000'000f'0000ULL}});
  // Sraiw
  InterpretOpImm(0x4001509b, {{0x0000'0000'f000'0000ULL, 12, 0xffff'ffff'ffff'0000ULL}});
}

TEST_F(Riscv64InterpreterTest, LoadInstructions) {
  // Offset is always 8.
  // Lbu
  InterpretLoad(0x00814083, kDataToLoad & 0xffULL);
  // Lhu
  InterpretLoad(0x00815083, kDataToLoad & 0xffffULL);
  // Lwu
  InterpretLoad(0x00816083, kDataToLoad & 0xffff'ffffULL);
  // Ldu
  InterpretLoad(0x00813083, kDataToLoad);
  // Lb
  InterpretLoad(0x00810083, int64_t{int8_t(kDataToLoad)});
  // Lh
  InterpretLoad(0x00811083, int64_t{int16_t(kDataToLoad)});
  // Lw
  InterpretLoad(0x00812083, int64_t{int32_t(kDataToLoad)});
}

TEST_F(Riscv64InterpreterTest, StoreInstructions) {
  // Offset is always 8.
  // Sb
  InterpretStore(0x00208423, kDataToStore & 0xffULL);
  // Sh
  InterpretStore(0x00209423, kDataToStore & 0xffffULL);
  // Sw
  InterpretStore(0x0020a423, kDataToStore & 0xffff'ffffULL);
  // Sd
  InterpretStore(0x0020b423, kDataToStore);
}

TEST_F(Riscv64InterpreterTest, BranchInstructions) {
  // Beq
  InterpretBranch(0x00208463, {
                                  {42, 42, 8},
                                  {41, 42, 4},
                                  {42, 41, 4},
                              });
  // Bne
  InterpretBranch(0x00209463, {
                                  {42, 42, 4},
                                  {41, 42, 8},
                                  {42, 41, 8},
                              });
  // Blt
  InterpretBranch(0x0020c463, {
                                  {41, 42, 8},
                                  {42, 42, 4},
                                  {42, 41, 4},
                                  {0xf000'0000'0000'0000ULL, 42, 8},
                                  {42, 0xf000'0000'0000'0000ULL, 4},
                              });
  // Bltu
  InterpretBranch(0x0020e463, {
                                  {41, 42, 8},
                                  {42, 42, 4},
                                  {42, 41, 4},
                                  {0xf000'0000'0000'0000ULL, 42, 4},
                                  {42, 0xf000'0000'0000'0000ULL, 8},
                              });
  // Bge
  InterpretBranch(0x0020d463, {
                                  {42, 41, 8},
                                  {42, 42, 8},
                                  {41, 42, 4},
                                  {0xf000'0000'0000'0000ULL, 42, 4},
                                  {42, 0xf000'0000'0000'0000ULL, 8},
                              });
  // Bgeu
  InterpretBranch(0x0020f463, {
                                  {42, 41, 8},
                                  {42, 42, 8},
                                  {41, 42, 4},
                                  {0xf000'0000'0000'0000ULL, 42, 8},
                                  {42, 0xf000'0000'0000'0000ULL, 4},
                              });
  // Beq with negative offset.
  InterpretBranch(0xfe208ee3, {
                                  {42, 42, -4},
                              });
}

TEST_F(Riscv64InterpreterTest, JumpAndLinkInstructions) {
  // Jal
  InterpretJumpAndLink(0x008000ef, 8);
  // Jal with negative offset.
  InterpretJumpAndLink(0xffdff0ef, -4);
}

TEST_F(Riscv64InterpreterTest, JumpAndLinkRegisterInstructions) {
  // Jalr offset=4.
  InterpretJumpAndLinkRegister(0x004100e7, 38, 42);
  // Jalr offset=-4.
  InterpretJumpAndLinkRegister(0xffc100e7, 42, 38);
  // Jalr offset=5 - must properly align the target to even.
  InterpretJumpAndLinkRegister(0x005100e7, 38, 42);
}

TEST_F(Riscv64InterpreterTest, SyscallWrite) {
  const char message[] = "Hello";
  // Prepare a pipe to write to.
  int pipefd[2];
  ASSERT_EQ(0, pipe(pipefd));

  // SYS_write
  SetXReg<17>(state_.cpu, 0x40);
  // File descriptor
  SetXReg<10>(state_.cpu, pipefd[1]);
  // String
  SetXReg<11>(state_.cpu, bit_cast<uint64_t>(&message[0]));
  // Size
  SetXReg<12>(state_.cpu, sizeof(message));

  uint32_t insn_bytes = 0x00000073;
  state_.cpu.insn_addr = ToGuestAddr(&insn_bytes);
  InterpretInsn(&state_);

  // Check number of bytes written.
  EXPECT_EQ(GetXReg<10>(state_.cpu), sizeof(message));

  // Check the message was written to the pipe.
  char buf[sizeof(message)] = {};
  read(pipefd[0], &buf, sizeof(buf));
  EXPECT_EQ(0, strcmp(message, buf));
  close(pipefd[0]);
  close(pipefd[1]);
}

}  // namespace

}  // namespace berberis<|MERGE_RESOLUTION|>--- conflicted
+++ resolved
@@ -34,8 +34,6 @@
 
 class Riscv64InterpreterTest : public ::testing::Test {
  public:
-<<<<<<< HEAD
-=======
   void InterpretCAddi4spn(uint16_t insn_bytes, uint64_t expected_offset) {
     auto code_start = ToGuestAddr(&insn_bytes);
     state_.cpu.insn_addr = code_start;
@@ -51,7 +49,6 @@
     EXPECT_EQ(state_.cpu.insn_addr, code_start + expected_offset);
   }
 
->>>>>>> 5f67346c
   void InterpretOp(uint32_t insn_bytes,
                    std::initializer_list<std::tuple<uint64_t, uint64_t, uint64_t>> args) {
     for (auto [arg1, arg2, expected_result] : args) {
@@ -63,8 +60,6 @@
     }
   }
 
-<<<<<<< HEAD
-=======
   void InterpretFence(uint32_t insn_bytes) {
     state_.cpu.insn_addr = ToGuestAddr(&insn_bytes);
     InterpretInsn(&state_);
@@ -89,7 +84,6 @@
                  0xffff'eeee'dddd'ccccULL, expected_memory);
   }
 
->>>>>>> 5f67346c
   void InterpretLui(uint32_t insn_bytes, uint64_t expected_result) {
     auto code_start = ToGuestAddr(&insn_bytes);
     state_.cpu.insn_addr = code_start;
@@ -170,8 +164,6 @@
   ThreadState state_;
 };
 
-<<<<<<< HEAD
-=======
 TEST_F(Riscv64InterpreterTest, CAddi4spn) {
   union {
     int16_t offset;
@@ -284,7 +276,6 @@
   InterpretFence(0x0000100f);
 }
 
->>>>>>> 5f67346c
 TEST_F(Riscv64InterpreterTest, OpInstructions) {
   // Add
   InterpretOp(0x003100b3, {{19, 23, 42}});
@@ -356,6 +347,47 @@
   InterpretOp(0x23170bb, {{0x9999'9999'9999'9999, 0x3333, 0}});
 }
 
+TEST_F(Riscv64InterpreterTest, AmoInstructions) {
+  // Verifying that all aq and rl combinations work for Amoswap, but only test relaxed one for most
+  // other instructions for brevity.
+
+  // AmoswaoW/AmoswaoD
+  InterpretAmo(0x083120af, 0x083130af, 0xaaaa'bbbb'cccc'ddddULL);
+
+  // AmoswapWAq/AmoswapDAq
+  InterpretAmo(0x0c3120af, 0x0c3130af, 0xaaaa'bbbb'cccc'ddddULL);
+
+  // AmoswapWRl/AmoswapDRl
+  InterpretAmo(0x0a3120af, 0x0a3130af, 0xaaaa'bbbb'cccc'ddddULL);
+
+  // AmoswapWAqrl/AmoswapDAqrl
+  InterpretAmo(0x0e3120af, 0x0e3130af, 0xaaaa'bbbb'cccc'ddddULL);
+
+  // AmoaddW/AmoaddD
+  InterpretAmo(0x003120af, 0x003130af, 0xaaaa'aaaa'aaaa'aaa9);
+
+  // AmoxorW/AmoxorD
+  InterpretAmo(0x203120af, 0x203130af, 0x5555'5555'1111'1111);
+
+  // AmoandW/AmoandD
+  InterpretAmo(0x603120af, 0x603130af, 0xaaaa'aaaa'cccc'cccc);
+
+  // AmoorW/AmoorD
+  InterpretAmo(0x403120af, 0x403130af, 0xffff'ffff'dddd'dddd);
+
+  // AmominW/AmominD
+  InterpretAmo(0x803120af, 0x803130af, 0xaaaa'bbbb'cccc'ddddULL);
+
+  // AmomaxW/AmomaxD
+  InterpretAmo(0xa03120af, 0xa03130af, 0xffff'eeee'dddd'ccccULL);
+
+  // AmominuW/AmominuD
+  InterpretAmo(0xc03120af, 0xc03130af, 0xaaaa'bbbb'cccc'ddddULL);
+
+  // AmomaxuW/AmomaxuD
+  InterpretAmo(0xe03120af, 0xe03130af, 0xffff'eeee'dddd'ccccULL);
+}
+
 TEST_F(Riscv64InterpreterTest, UpperImmArgs) {
   // Lui
   InterpretLui(0xfedcb0b7, 0xffff'ffff'fedc'b000);
